--- conflicted
+++ resolved
@@ -1209,19 +1209,12 @@
                 return;
             }
             let _ = boxed_sleep(interval_duration).await;
-<<<<<<< HEAD
-
-            if Self::check_for_topology_diff(inner.clone()).await {
-                let _ = Self::refresh_slots_and_subscriptions_with_retries(inner.clone()).await;
-            } else {
+            let topology_changed = Self::check_topology_and_refresh_if_diff(inner.clone()).await;
+            if !topology_changed {
                 // This serves as a safety measure for validating pubsub subsctiptions state in case it has drifted
                 // while topology stayed the same.
                 // For example, a failed attempt to refresh a connection which is triggered from refresh_pubsub_subscriptions(),
                 // might leave a node unconnected indefinitely in case topology is stable and no request are attempted to this node.
-=======
-            let topology_changed = Self::check_topology_and_refresh_if_diff(inner.clone()).await;
-            if !topology_changed {
->>>>>>> acbd739d
                 Self::refresh_pubsub_subscriptions(inner.clone()).await;
             }
         }

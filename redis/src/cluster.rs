--- conflicted
+++ resolved
@@ -44,14 +44,10 @@
 use rand::{seq::IteratorRandom, thread_rng, Rng};
 
 use crate::cluster_pipeline::UNROUTABLE_ERROR;
-<<<<<<< HEAD
-use crate::cluster_routing::{MultipleNodeRoutingInfo, SingleNodeRoutingInfo, SlotAddr};
-use crate::cluster_topology::{parse_slots, SlotMap, SLOT_SIZE};
-=======
 use crate::cluster_routing::{
     MultipleNodeRoutingInfo, ResponsePolicy, SingleNodeRoutingInfo, SlotAddr,
 };
->>>>>>> d8c5436e
+use crate::cluster_topology::{parse_slots, SlotMap, SLOT_SIZE};
 use crate::cmd::{cmd, Cmd};
 use crate::connection::{
     connect, Connection, ConnectionAddr, ConnectionInfo, ConnectionLike, RedisConnectionInfo,
@@ -493,36 +489,17 @@
         Ok(result)
     }
 
-<<<<<<< HEAD
-    fn execute_on_multiple_nodes<T, F>(
-        &self,
-        mut func: F,
-        routing: MultipleNodeRoutingInfo,
-    ) -> RedisResult<T>
-    where
-        T: MergeResults,
-        F: FnMut(&mut C) -> RedisResult<T>,
-    {
-=======
     fn execute_on_multiple_nodes(
         &self,
         input: Input,
         routing: MultipleNodeRoutingInfo,
         response_policy: Option<ResponsePolicy>,
     ) -> RedisResult<Value> {
->>>>>>> d8c5436e
         let mut connections = self.connections.borrow_mut();
         let slots = self.slots.borrow_mut();
         let addresses = slots.addresses_for_multi_routing(&routing);
 
         // TODO: reconnect and shit
-<<<<<<< HEAD
-        let addresses = slots.addresses_for_multi_routing(&routing);
-        for addr in addresses {
-            let addr = addr.to_string();
-            if let Some(connection) = connections.get_mut(&addr) {
-                results.insert(addr, func(connection)?);
-=======
         let results = addresses.iter().enumerate().map(|(index, addr)| {
             if let Some(connection) = connections.get_mut(*addr) {
                 match &routing {
@@ -554,7 +531,6 @@
                     format!("Disconnected from {addr}"),
                 )
                     .into())
->>>>>>> d8c5436e
             }
         });
         match response_policy {
@@ -630,31 +606,16 @@
     }
 
     #[allow(clippy::unnecessary_unwrap)]
-<<<<<<< HEAD
-    fn request<R, T, F>(&self, cmd: &R, mut func: F) -> RedisResult<T>
-    where
-        R: ?Sized + Routable,
-        T: MergeResults + std::fmt::Debug,
-        F: FnMut(&mut C) -> RedisResult<T>,
-    {
-        let route = match RoutingInfo::for_routable(cmd) {
-=======
     fn request(&self, input: Input) -> RedisResult<Output> {
         let route = match RoutingInfo::for_routable(&input) {
->>>>>>> d8c5436e
             Some(RoutingInfo::SingleNode(SingleNodeRoutingInfo::Random)) => None,
             Some(RoutingInfo::SingleNode(SingleNodeRoutingInfo::SpecificNode(route))) => {
                 Some(route)
             }
-<<<<<<< HEAD
-            Some(RoutingInfo::MultiNode((multi_node_routing, _response_policy))) => {
-                return self.execute_on_multiple_nodes(func, multi_node_routing);
-=======
             Some(RoutingInfo::MultiNode((multi_node_routing, response_policy))) => {
                 return self
                     .execute_on_multiple_nodes(input, multi_node_routing, response_policy)
                     .map(Output::Single);
->>>>>>> d8c5436e
             }
             None => fail!(UNROUTABLE_ERROR),
         };

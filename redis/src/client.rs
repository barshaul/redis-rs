use std::time::Duration;

use std::net::IpAddr;
#[cfg(feature = "aio")]
use std::net::SocketAddr;
#[cfg(feature = "aio")]
use std::pin::Pin;

use crate::{
    connection::{connect, Connection, ConnectionInfo, ConnectionLike, IntoConnectionInfo},
    types::{RedisResult, Value},
};

/// The client type.
#[derive(Debug, Clone)]
pub struct Client {
    connection_info: ConnectionInfo,
}

/// The client acts as connector to the redis server.  By itself it does not
/// do much other than providing a convenient way to fetch a connection from
/// it.  In the future the plan is to provide a connection pool in the client.
///
/// When opening a client a URL in the following format should be used:
///
/// ```plain
/// redis://host:port/db
/// ```
///
/// Example usage::
///
/// ```rust,no_run
/// let client = redis::Client::open("redis://127.0.0.1/").unwrap();
/// let con = client.get_connection().unwrap();
/// ```
impl Client {
    /// Connects to a redis server and returns a client.  This does not
    /// actually open a connection yet but it does perform some basic
    /// checks on the URL that might make the operation fail.
    pub fn open<T: IntoConnectionInfo>(params: T) -> RedisResult<Client> {
        Ok(Client {
            connection_info: params.into_connection_info()?,
        })
    }

    /// Instructs the client to actually connect to redis and returns a
    /// connection object.  The connection object can be used to send
    /// commands to the server.  This can fail with a variety of errors
    /// (like unreachable host) so it's important that you handle those
    /// errors.
    pub fn get_connection(&self) -> RedisResult<Connection> {
        connect(&self.connection_info, None)
    }

    /// Instructs the client to actually connect to redis with specified
    /// timeout and returns a connection object.  The connection object
    /// can be used to send commands to the server.  This can fail with
    /// a variety of errors (like unreachable host) so it's important
    /// that you handle those errors.
    pub fn get_connection_with_timeout(&self, timeout: Duration) -> RedisResult<Connection> {
        connect(&self.connection_info, Some(timeout))
    }

    /// Returns a reference of client connection info object.
    pub fn get_connection_info(&self) -> &ConnectionInfo {
        &self.connection_info
    }
}

/// To enable async support you need to chose one of the supported runtimes and active its
/// corresponding feature: `tokio-comp` or `async-std-comp`
#[cfg(feature = "aio")]
#[cfg_attr(docsrs, doc(cfg(feature = "aio")))]
impl Client {
    /// Returns an async connection from the client.
    #[cfg(any(feature = "tokio-comp", feature = "async-std-comp"))]
    pub async fn get_async_connection(&self) -> RedisResult<crate::aio::Connection> {
        let (con, _ip) = match Runtime::locate() {
            #[cfg(feature = "tokio-comp")]
            Runtime::Tokio => {
                self.get_simple_async_connection::<crate::aio::tokio::Tokio>(None)
                    .await?
            }
            #[cfg(feature = "async-std-comp")]
            Runtime::AsyncStd => {
                self.get_simple_async_connection::<crate::aio::async_std::AsyncStd>(None)
                    .await?
            }
        };

        crate::aio::Connection::new(&self.connection_info.redis, con).await
    }

    /// Returns an async connection from the client.
    #[cfg(feature = "tokio-comp")]
    #[cfg_attr(docsrs, doc(cfg(feature = "tokio-comp")))]
    pub async fn get_tokio_connection(&self) -> RedisResult<crate::aio::Connection> {
        use crate::aio::RedisRuntime;
        Ok(
            crate::aio::connect::<crate::aio::tokio::Tokio>(&self.connection_info, None)
                .await?
                .map(RedisRuntime::boxed),
        )
    }

    /// Returns an async connection from the client.
    #[cfg(feature = "async-std-comp")]
    #[cfg_attr(docsrs, doc(cfg(feature = "async-std-comp")))]
    pub async fn get_async_std_connection(&self) -> RedisResult<crate::aio::Connection> {
        use crate::aio::RedisRuntime;
        Ok(
            crate::aio::connect::<crate::aio::async_std::AsyncStd>(&self.connection_info, None)
                .await?
                .map(RedisRuntime::boxed),
        )
    }

    /// Returns an async connection from the client.
    #[cfg(any(feature = "tokio-comp", feature = "async-std-comp"))]
    #[cfg_attr(
        docsrs,
        doc(cfg(any(feature = "tokio-comp", feature = "async-std-comp")))
    )]
    pub async fn get_multiplexed_async_connection(
        &self,
    ) -> RedisResult<crate::aio::MultiplexedConnection> {
        match Runtime::locate() {
            #[cfg(feature = "tokio-comp")]
            Runtime::Tokio => self.get_multiplexed_tokio_connection().await,
            #[cfg(feature = "async-std-comp")]
            Runtime::AsyncStd => self.get_multiplexed_async_std_connection().await,
        }
    }

    /// For TCP connections: returns (async connection, Some(the direct IP address))
    /// For Unix connections, returns (async connection, None)
    #[cfg(any(feature = "tokio-comp", feature = "async-std-comp"))]
    #[cfg_attr(
        docsrs,
        doc(cfg(any(feature = "tokio-comp", feature = "async-std-comp")))
    )]
    pub async fn get_multiplexed_async_connection_and_ip(
        &self,
    ) -> RedisResult<(crate::aio::MultiplexedConnection, Option<IpAddr>)> {
        match Runtime::locate() {
            #[cfg(feature = "tokio-comp")]
            Runtime::Tokio => {
                self.get_multiplexed_async_connection_inner::<crate::aio::tokio::Tokio>(None)
                    .await
            }
            #[cfg(feature = "async-std-comp")]
            Runtime::AsyncStd => {
                self.get_multiplexed_async_connection_inner::<crate::aio::async_std::AsyncStd>(None)
                    .await
            }
        }
    }

    /// Returns an async multiplexed connection from the client.
    ///
    /// A multiplexed connection can be cloned, allowing requests to be be sent concurrently
    /// on the same underlying connection (tcp/unix socket).
    #[cfg(feature = "tokio-comp")]
    #[cfg_attr(docsrs, doc(cfg(feature = "tokio-comp")))]
    pub async fn get_multiplexed_tokio_connection(
        &self,
    ) -> RedisResult<crate::aio::MultiplexedConnection> {
        self.get_multiplexed_async_connection_inner::<crate::aio::tokio::Tokio>(None)
            .await
            .map(|conn_and_ip| conn_and_ip.0)
    }

    /// Returns an async multiplexed connection from the client.
    ///
    /// A multiplexed connection can be cloned, allowing requests to be be sent concurrently
    /// on the same underlying connection (tcp/unix socket).
    #[cfg(feature = "async-std-comp")]
    #[cfg_attr(docsrs, doc(cfg(feature = "async-std-comp")))]
    pub async fn get_multiplexed_async_std_connection(
        &self,
    ) -> RedisResult<crate::aio::MultiplexedConnection> {
        self.get_multiplexed_async_connection_inner::<crate::aio::async_std::AsyncStd>(None)
            .await
            .map(|conn_and_ip| conn_and_ip.0)
    }

    /// Returns an async multiplexed connection from the client and a future which must be polled
    /// to drive any requests submitted to it (see `get_multiplexed_tokio_connection`).
    ///
    /// A multiplexed connection can be cloned, allowing requests to be be sent concurrently
    /// on the same underlying connection (tcp/unix socket).
    #[cfg(feature = "tokio-comp")]
    #[cfg_attr(docsrs, doc(cfg(feature = "tokio-comp")))]
    pub async fn create_multiplexed_tokio_connection(
        &self,
    ) -> RedisResult<(
        crate::aio::MultiplexedConnection,
        impl std::future::Future<Output = ()>,
    )> {
        self.create_multiplexed_async_connection_inner::<crate::aio::tokio::Tokio>(None)
            .await
            .map(|conn_res| (conn_res.0, conn_res.1))
    }

    /// Returns an async multiplexed connection from the client and a future which must be polled
    /// to drive any requests submitted to it (see `get_multiplexed_tokio_connection`).
    ///
    /// A multiplexed connection can be cloned, allowing requests to be be sent concurrently
    /// on the same underlying connection (tcp/unix socket).
    #[cfg(feature = "async-std-comp")]
    #[cfg_attr(docsrs, doc(cfg(feature = "async-std-comp")))]
    pub async fn create_multiplexed_async_std_connection(
        &self,
    ) -> RedisResult<(
        crate::aio::MultiplexedConnection,
        impl std::future::Future<Output = ()>,
    )> {
        self.create_multiplexed_async_connection_inner::<crate::aio::async_std::AsyncStd>(None)
            .await
            .map(|(conn, conn_future, _ip)| (conn, conn_future))
    }

    /// Returns an async [`ConnectionManager`][connection-manager] from the client.
    ///
    /// The connection manager wraps a
    /// [`MultiplexedConnection`][multiplexed-connection]. If a command to that
    /// connection fails with a connection error, then a new connection is
    /// established in the background and the error is returned to the caller.
    ///
    /// This means that on connection loss at least one command will fail, but
    /// the connection will be re-established automatically if possible. Please
    /// refer to the [`ConnectionManager`][connection-manager] docs for
    /// detailed reconnecting behavior.
    ///
    /// A connection manager can be cloned, allowing requests to be be sent concurrently
    /// on the same underlying connection (tcp/unix socket).
    ///
    /// [connection-manager]: aio/struct.ConnectionManager.html
    /// [multiplexed-connection]: aio/struct.MultiplexedConnection.html
    #[cfg(feature = "connection-manager")]
    #[cfg_attr(docsrs, doc(cfg(feature = "connection-manager")))]
    #[deprecated(note = "use get_connection_manager instead")]
    pub async fn get_tokio_connection_manager(&self) -> RedisResult<crate::aio::ConnectionManager> {
        crate::aio::ConnectionManager::new(self.clone()).await
    }

    /// Returns an async [`ConnectionManager`][connection-manager] from the client.
    ///
    /// The connection manager wraps a
    /// [`MultiplexedConnection`][multiplexed-connection]. If a command to that
    /// connection fails with a connection error, then a new connection is
    /// established in the background and the error is returned to the caller.
    ///
    /// This means that on connection loss at least one command will fail, but
    /// the connection will be re-established automatically if possible. Please
    /// refer to the [`ConnectionManager`][connection-manager] docs for
    /// detailed reconnecting behavior.
    ///
    /// A connection manager can be cloned, allowing requests to be be sent concurrently
    /// on the same underlying connection (tcp/unix socket).
    ///
    /// [connection-manager]: aio/struct.ConnectionManager.html
    /// [multiplexed-connection]: aio/struct.MultiplexedConnection.html
    #[cfg(feature = "connection-manager")]
    #[cfg_attr(docsrs, doc(cfg(feature = "connection-manager")))]
    pub async fn get_connection_manager(&self) -> RedisResult<crate::aio::ConnectionManager> {
        crate::aio::ConnectionManager::new(self.clone()).await
    }

    /// Returns an async [`ConnectionManager`][connection-manager] from the client.
    ///
    /// The connection manager wraps a
    /// [`MultiplexedConnection`][multiplexed-connection]. If a command to that
    /// connection fails with a connection error, then a new connection is
    /// established in the background and the error is returned to the caller.
    ///
    /// This means that on connection loss at least one command will fail, but
    /// the connection will be re-established automatically if possible. Please
    /// refer to the [`ConnectionManager`][connection-manager] docs for
    /// detailed reconnecting behavior.
    ///
    /// A connection manager can be cloned, allowing requests to be be sent concurrently
    /// on the same underlying connection (tcp/unix socket).
    ///
    /// [connection-manager]: aio/struct.ConnectionManager.html
    /// [multiplexed-connection]: aio/struct.MultiplexedConnection.html
    #[cfg(feature = "connection-manager")]
    #[cfg_attr(docsrs, doc(cfg(feature = "connection-manager")))]
    #[deprecated(note = "use get_connection_manager_with_backoff instead")]
    pub async fn get_tokio_connection_manager_with_backoff(
        &self,
        exponent_base: u64,
        factor: u64,
        number_of_retries: usize,
    ) -> RedisResult<crate::aio::ConnectionManager> {
        crate::aio::ConnectionManager::new_with_backoff(
            self.clone(),
            exponent_base,
            factor,
            number_of_retries,
        )
        .await
    }

<<<<<<< HEAD
    pub(crate) async fn get_multiplexed_async_connection_inner<T>(
=======
    /// Returns an async [`ConnectionManager`][connection-manager] from the client.
    ///
    /// The connection manager wraps a
    /// [`MultiplexedConnection`][multiplexed-connection]. If a command to that
    /// connection fails with a connection error, then a new connection is
    /// established in the background and the error is returned to the caller.
    ///
    /// This means that on connection loss at least one command will fail, but
    /// the connection will be re-established automatically if possible. Please
    /// refer to the [`ConnectionManager`][connection-manager] docs for
    /// detailed reconnecting behavior.
    ///
    /// A connection manager can be cloned, allowing requests to be be sent concurrently
    /// on the same underlying connection (tcp/unix socket).
    ///
    /// [connection-manager]: aio/struct.ConnectionManager.html
    /// [multiplexed-connection]: aio/struct.MultiplexedConnection.html
    #[cfg(feature = "connection-manager")]
    #[cfg_attr(docsrs, doc(cfg(feature = "connection-manager")))]
    pub async fn get_connection_manager_with_backoff(
        &self,
        exponent_base: u64,
        factor: u64,
        number_of_retries: usize,
    ) -> RedisResult<crate::aio::ConnectionManager> {
        crate::aio::ConnectionManager::new_with_backoff(
            self.clone(),
            exponent_base,
            factor,
            number_of_retries,
        )
        .await
    }

    async fn get_multiplexed_async_connection_inner<T>(
>>>>>>> d8c5436e
        &self,
        socket_addr: Option<SocketAddr>,
    ) -> RedisResult<(crate::aio::MultiplexedConnection, Option<IpAddr>)>
    where
        T: crate::aio::RedisRuntime,
    {
        let (connection, driver, ip) = self
            .create_multiplexed_async_connection_inner::<T>(socket_addr)
            .await?;
        T::spawn(driver);
        Ok((connection, ip))
    }

    async fn create_multiplexed_async_connection_inner<T>(
        &self,
        socket_addr: Option<SocketAddr>,
    ) -> RedisResult<(
        crate::aio::MultiplexedConnection,
        impl std::future::Future<Output = ()>,
        Option<IpAddr>,
    )>
    where
        T: crate::aio::RedisRuntime,
    {
        let (con, ip) = self.get_simple_async_connection::<T>(socket_addr).await?;
        crate::aio::MultiplexedConnection::new(&self.connection_info.redis, con)
            .await
            .map(|res| (res.0, res.1, ip))
    }

    async fn get_simple_async_connection<T>(
        &self,
        socket_addr: Option<SocketAddr>,
    ) -> RedisResult<(
        Pin<Box<dyn crate::aio::AsyncStream + Send + Sync>>,
        Option<IpAddr>,
    )>
    where
        T: crate::aio::RedisRuntime,
    {
        let (conn, ip) =
            crate::aio::connect_simple::<T>(&self.connection_info, socket_addr).await?;
        Ok((conn.boxed(), ip))
    }

    #[cfg(feature = "connection-manager")]
    pub(crate) fn connection_info(&self) -> &ConnectionInfo {
        &self.connection_info
    }
}

#[cfg(feature = "aio")]
use crate::aio::Runtime;

impl ConnectionLike for Client {
    fn req_packed_command(&mut self, cmd: &[u8]) -> RedisResult<Value> {
        self.get_connection()?.req_packed_command(cmd)
    }

    fn req_packed_commands(
        &mut self,
        cmd: &[u8],
        offset: usize,
        count: usize,
    ) -> RedisResult<Vec<Value>> {
        self.get_connection()?
            .req_packed_commands(cmd, offset, count)
    }

    fn get_db(&self) -> i64 {
        self.connection_info.redis.db
    }

    fn check_connection(&mut self) -> bool {
        if let Ok(mut conn) = self.get_connection() {
            conn.check_connection()
        } else {
            false
        }
    }

    fn is_open(&self) -> bool {
        if let Ok(conn) = self.get_connection() {
            conn.is_open()
        } else {
            false
        }
    }
}

#[cfg(test)]
mod test {
    use super::*;

    #[test]
    fn regression_293_parse_ipv6_with_interface() {
        assert!(Client::open(("fe80::cafe:beef%eno1", 6379)).is_ok());
    }
}<|MERGE_RESOLUTION|>--- conflicted
+++ resolved
@@ -302,9 +302,6 @@
         .await
     }
 
-<<<<<<< HEAD
-    pub(crate) async fn get_multiplexed_async_connection_inner<T>(
-=======
     /// Returns an async [`ConnectionManager`][connection-manager] from the client.
     ///
     /// The connection manager wraps a
@@ -339,8 +336,7 @@
         .await
     }
 
-    async fn get_multiplexed_async_connection_inner<T>(
->>>>>>> d8c5436e
+    pub(crate) async fn get_multiplexed_async_connection_inner<T>(
         &self,
         socket_addr: Option<SocketAddr>,
     ) -> RedisResult<(crate::aio::MultiplexedConnection, Option<IpAddr>)>

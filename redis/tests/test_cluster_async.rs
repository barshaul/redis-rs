--- conflicted
+++ resolved
@@ -32,11 +32,6 @@
 
 #[cfg(feature = "tls-rustls")]
 use support::build_single_client;
-<<<<<<< HEAD
-=======
-
-use crate::support::*;
->>>>>>> 54eb0a1a
 
 #[test]
 fn test_async_cluster_basic_cmd() {
@@ -419,27 +414,22 @@
 impl Connect for ErrorConnection {
     fn connect<'a, T>(
         info: T,
-<<<<<<< HEAD
-        _socket_addr: Option<SocketAddr>,
+        response_timeout: std::time::Duration,
+        connection_timeout: std::time::Duration,
+        socket_addr: Option<SocketAddr>,
     ) -> RedisFuture<'a, (Self, Option<IpAddr>)>
     where
         T: IntoConnectionInfo + Send + 'a,
     {
-        Box::pin(async {
-            let inner = MultiplexedConnection::connect(info, None).await?.0;
+        Box::pin(async move {
+            let (inner, _ip) = MultiplexedConnection::connect(
+                info,
+                response_timeout,
+                connection_timeout,
+                socket_addr,
+            )
+            .await?;
             Ok((ErrorConnection { inner }, None))
-=======
-        response_timeout: std::time::Duration,
-        connection_timeout: std::time::Duration,
-    ) -> RedisFuture<'a, Self>
-    where
-        T: IntoConnectionInfo + Send + 'a,
-    {
-        Box::pin(async move {
-            let inner =
-                MultiplexedConnection::connect(info, response_timeout, connection_timeout).await?;
-            Ok(ErrorConnection { inner })
->>>>>>> 54eb0a1a
         })
     }
 }
@@ -1782,7 +1772,6 @@
     assert_eq!(completed.load(Ordering::SeqCst), 1);
 }
 
-<<<<<<< HEAD
 #[test]
 fn test_async_cluster_read_from_primary() {
     let name = "node";
@@ -2036,8 +2025,6 @@
     .unwrap();
 }
 
-=======
->>>>>>> 54eb0a1a
 #[cfg(feature = "tls-rustls")]
 mod mtls_test {
     use crate::support::mtls_test::create_cluster_client_from_cluster;

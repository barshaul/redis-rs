#[test]
fn test_is_single_arg() {
    use redis::ToRedisArgs;

    let sslice: &[_] = &["foo"][..];
    let nestslice: &[_] = &[sslice][..];
    let nestvec = vec![nestslice];
    let bytes = b"Hello World!";
    let twobytesslice: &[_] = &[bytes, bytes][..];
    let twobytesvec = vec![bytes, bytes];

    assert!("foo".is_single_arg());
    assert!(sslice.is_single_arg());
    assert!(nestslice.is_single_arg());
    assert!(nestvec.is_single_arg());
    assert!(bytes.is_single_arg());

    assert!(!twobytesslice.is_single_arg());
    assert!(!twobytesvec.is_single_arg());
}

#[test]
fn test_info_dict() {
    use redis::{FromRedisValue, InfoDict, Value};

    let d: InfoDict = FromRedisValue::from_redis_value(&Value::SimpleString(
        "# this is a comment\nkey1:foo\nkey2:42\n".into(),
    ))
    .unwrap();

    assert_eq!(d.get("key1"), Some("foo".to_string()));
    assert_eq!(d.get("key2"), Some(42i64));
    assert_eq!(d.get::<String>("key3"), None);
}

#[test]
fn test_i32() {
    use redis::{ErrorKind, FromRedisValue, Value};

    let i = FromRedisValue::from_redis_value(&Value::SimpleString("42".into()));
    assert_eq!(i, Ok(42i32));

    let i = FromRedisValue::from_redis_value(&Value::Int(42));
    assert_eq!(i, Ok(42i32));

    let i = FromRedisValue::from_redis_value(&Value::BulkString("42".into()));
    assert_eq!(i, Ok(42i32));

    let bad_i: Result<i32, _> =
        FromRedisValue::from_redis_value(&Value::SimpleString("42x".into()));
    assert_eq!(bad_i.unwrap_err().kind(), ErrorKind::TypeError);
}

#[test]
fn test_u32() {
    use redis::{ErrorKind, FromRedisValue, Value};

    let i = FromRedisValue::from_redis_value(&Value::SimpleString("42".into()));
    assert_eq!(i, Ok(42u32));

    let bad_i: Result<u32, _> = FromRedisValue::from_redis_value(&Value::SimpleString("-1".into()));
    assert_eq!(bad_i.unwrap_err().kind(), ErrorKind::TypeError);
}

#[test]
fn test_vec() {
    use redis::{FromRedisValue, Value};

    let v = FromRedisValue::from_redis_value(&Value::Array(vec![
        Value::BulkString("1".into()),
        Value::BulkString("2".into()),
        Value::BulkString("3".into()),
    ]));
    assert_eq!(v, Ok(vec![1i32, 2, 3]));

    let content: &[u8] = b"\x01\x02\x03\x04";
    let content_vec: Vec<u8> = Vec::from(content);
<<<<<<< HEAD
    let v = FromRedisValue::from_redis_value(&Value::BulkString(content_vec.clone()));
=======
    let v = FromRedisValue::from_redis_value(&Value::Data(content_vec.clone()));
>>>>>>> 54eb0a1a
    assert_eq!(v, Ok(content_vec));

    let content: &[u8] = b"1";
    let content_vec: Vec<u8> = Vec::from(content);
<<<<<<< HEAD
    let v = FromRedisValue::from_redis_value(&Value::BulkString(content_vec.clone()));
    assert_eq!(v, Ok(vec![b'1']));
    let v = FromRedisValue::from_redis_value(&Value::BulkString(content_vec));
=======
    let v = FromRedisValue::from_redis_value(&Value::Data(content_vec.clone()));
    assert_eq!(v, Ok(vec![b'1']));
    let v = FromRedisValue::from_redis_value(&Value::Data(content_vec));
>>>>>>> 54eb0a1a
    assert_eq!(v, Ok(vec![1_u16]));
}

#[test]
fn test_box_slice() {
    use redis::{FromRedisValue, Value};

<<<<<<< HEAD
    let v = FromRedisValue::from_redis_value(&Value::Array(vec![
        Value::BulkString("1".into()),
        Value::BulkString("2".into()),
        Value::BulkString("3".into()),
=======
    let v = FromRedisValue::from_redis_value(&Value::Bulk(vec![
        Value::Data("1".into()),
        Value::Data("2".into()),
        Value::Data("3".into()),
>>>>>>> 54eb0a1a
    ]));
    assert_eq!(v, Ok(vec![1i32, 2, 3].into_boxed_slice()));

    let content: &[u8] = b"\x01\x02\x03\x04";
    let content_vec: Vec<u8> = Vec::from(content);
<<<<<<< HEAD
    let v = FromRedisValue::from_redis_value(&Value::BulkString(content_vec.clone()));
=======
    let v = FromRedisValue::from_redis_value(&Value::Data(content_vec.clone()));
>>>>>>> 54eb0a1a
    assert_eq!(v, Ok(content_vec.into_boxed_slice()));

    let content: &[u8] = b"1";
    let content_vec: Vec<u8> = Vec::from(content);
<<<<<<< HEAD
    let v = FromRedisValue::from_redis_value(&Value::BulkString(content_vec.clone()));
    assert_eq!(v, Ok(vec![b'1'].into_boxed_slice()));
    let v = FromRedisValue::from_redis_value(&Value::BulkString(content_vec));
=======
    let v = FromRedisValue::from_redis_value(&Value::Data(content_vec.clone()));
    assert_eq!(v, Ok(vec![b'1'].into_boxed_slice()));
    let v = FromRedisValue::from_redis_value(&Value::Data(content_vec));
>>>>>>> 54eb0a1a
    assert_eq!(v, Ok(vec![1_u16].into_boxed_slice()));

    assert_eq!(
        Box::<[i32]>::from_redis_value(
<<<<<<< HEAD
            &Value::BulkString("just a string".into())
        ).unwrap_err().to_string(),
        "Response was of incompatible type - TypeError: \"Conversion to alloc::boxed::Box<[i32]> failed.\" (response was bulk-string('\"just a string\"'))",
=======
            &Value::Data("just a string".into())
        ).unwrap_err().to_string(),
        "Response was of incompatible type - TypeError: \"Conversion to alloc::boxed::Box<[i32]> failed.\" (response was string-data('\"just a string\"'))",
>>>>>>> 54eb0a1a
    );
}

#[test]
fn test_arc_slice() {
    use redis::{FromRedisValue, Value};
    use std::sync::Arc;

<<<<<<< HEAD
    let v = FromRedisValue::from_redis_value(&Value::Array(vec![
        Value::BulkString("1".into()),
        Value::BulkString("2".into()),
        Value::BulkString("3".into()),
=======
    let v = FromRedisValue::from_redis_value(&Value::Bulk(vec![
        Value::Data("1".into()),
        Value::Data("2".into()),
        Value::Data("3".into()),
>>>>>>> 54eb0a1a
    ]));
    assert_eq!(v, Ok(Arc::from(vec![1i32, 2, 3])));

    let content: &[u8] = b"\x01\x02\x03\x04";
    let content_vec: Vec<u8> = Vec::from(content);
<<<<<<< HEAD
    let v = FromRedisValue::from_redis_value(&Value::BulkString(content_vec.clone()));
=======
    let v = FromRedisValue::from_redis_value(&Value::Data(content_vec.clone()));
>>>>>>> 54eb0a1a
    assert_eq!(v, Ok(Arc::from(content_vec)));

    let content: &[u8] = b"1";
    let content_vec: Vec<u8> = Vec::from(content);
<<<<<<< HEAD
    let v = FromRedisValue::from_redis_value(&Value::BulkString(content_vec.clone()));
    assert_eq!(v, Ok(Arc::from(vec![b'1'])));
    let v = FromRedisValue::from_redis_value(&Value::BulkString(content_vec));
=======
    let v = FromRedisValue::from_redis_value(&Value::Data(content_vec.clone()));
    assert_eq!(v, Ok(Arc::from(vec![b'1'])));
    let v = FromRedisValue::from_redis_value(&Value::Data(content_vec));
>>>>>>> 54eb0a1a
    assert_eq!(v, Ok(Arc::from(vec![1_u16])));

    assert_eq!(
        Arc::<[i32]>::from_redis_value(
<<<<<<< HEAD
            &Value::BulkString("just a string".into())
        ).unwrap_err().to_string(),
        "Response was of incompatible type - TypeError: \"Conversion to alloc::sync::Arc<[i32]> failed.\" (response was bulk-string('\"just a string\"'))",
=======
            &Value::Data("just a string".into())
        ).unwrap_err().to_string(),
        "Response was of incompatible type - TypeError: \"Conversion to alloc::sync::Arc<[i32]> failed.\" (response was string-data('\"just a string\"'))",
>>>>>>> 54eb0a1a
    );
}

#[test]
fn test_single_bool_vec() {
    use redis::{FromRedisValue, Value};

    let v = FromRedisValue::from_redis_value(&Value::BulkString("1".into()));

    assert_eq!(v, Ok(vec![true]));
}

#[test]
fn test_single_i32_vec() {
    use redis::{FromRedisValue, Value};

    let v = FromRedisValue::from_redis_value(&Value::BulkString("1".into()));

    assert_eq!(v, Ok(vec![1i32]));
}

#[test]
fn test_single_u32_vec() {
    use redis::{FromRedisValue, Value};

    let v = FromRedisValue::from_redis_value(&Value::BulkString("42".into()));

    assert_eq!(v, Ok(vec![42u32]));
}

#[test]
fn test_single_string_vec() {
    use redis::{FromRedisValue, Value};

    let v = FromRedisValue::from_redis_value(&Value::BulkString("1".into()));

    assert_eq!(v, Ok(vec!["1".to_string()]));
}

#[test]
fn test_tuple() {
    use redis::{FromRedisValue, Value};

    let v = FromRedisValue::from_redis_value(&Value::Array(vec![Value::Array(vec![
        Value::BulkString("1".into()),
        Value::BulkString("2".into()),
        Value::BulkString("3".into()),
    ])]));

    assert_eq!(v, Ok(((1i32, 2, 3,),)));
}

#[test]
fn test_hashmap() {
    use fnv::FnvHasher;
    use redis::{ErrorKind, FromRedisValue, Value};
    use std::collections::HashMap;
    use std::hash::BuildHasherDefault;

    type Hm = HashMap<String, i32>;

    let v: Result<Hm, _> = FromRedisValue::from_redis_value(&Value::Array(vec![
        Value::BulkString("a".into()),
        Value::BulkString("1".into()),
        Value::BulkString("b".into()),
        Value::BulkString("2".into()),
        Value::BulkString("c".into()),
        Value::BulkString("3".into()),
    ]));
    let mut e: Hm = HashMap::new();
    e.insert("a".into(), 1);
    e.insert("b".into(), 2);
    e.insert("c".into(), 3);
    assert_eq!(v, Ok(e));

    type Hasher = BuildHasherDefault<FnvHasher>;
    type HmHasher = HashMap<String, i32, Hasher>;
    let v: Result<HmHasher, _> = FromRedisValue::from_redis_value(&Value::Array(vec![
        Value::BulkString("a".into()),
        Value::BulkString("1".into()),
        Value::BulkString("b".into()),
        Value::BulkString("2".into()),
        Value::BulkString("c".into()),
        Value::BulkString("3".into()),
    ]));

    let fnv = Hasher::default();
    let mut e: HmHasher = HashMap::with_hasher(fnv);
    e.insert("a".into(), 1);
    e.insert("b".into(), 2);
    e.insert("c".into(), 3);
    assert_eq!(v, Ok(e));

    let v: Result<Hm, _> =
        FromRedisValue::from_redis_value(&Value::Bulk(vec![Value::Data("a".into())]));
    assert_eq!(v.unwrap_err().kind(), ErrorKind::TypeError);
}

#[test]
fn test_bool() {
    use redis::{ErrorKind, FromRedisValue, Value};

    let v = FromRedisValue::from_redis_value(&Value::BulkString("1".into()));
    assert_eq!(v, Ok(true));

    let v = FromRedisValue::from_redis_value(&Value::BulkString("0".into()));
    assert_eq!(v, Ok(false));

    let v: Result<bool, _> = FromRedisValue::from_redis_value(&Value::BulkString("garbage".into()));
    assert_eq!(v.unwrap_err().kind(), ErrorKind::TypeError);

    let v = FromRedisValue::from_redis_value(&Value::SimpleString("1".into()));
    assert_eq!(v, Ok(true));

    let v = FromRedisValue::from_redis_value(&Value::SimpleString("0".into()));
    assert_eq!(v, Ok(false));

    let v: Result<bool, _> =
        FromRedisValue::from_redis_value(&Value::SimpleString("garbage".into()));
    assert_eq!(v.unwrap_err().kind(), ErrorKind::TypeError);

    let v = FromRedisValue::from_redis_value(&Value::Okay);
    assert_eq!(v, Ok(true));

    let v = FromRedisValue::from_redis_value(&Value::Nil);
    assert_eq!(v, Ok(false));

    let v = FromRedisValue::from_redis_value(&Value::Int(0));
    assert_eq!(v, Ok(false));

    let v = FromRedisValue::from_redis_value(&Value::Int(42));
    assert_eq!(v, Ok(true));
}

#[cfg(feature = "bytes")]
#[test]
fn test_bytes() {
    use bytes::Bytes;
    use redis::{ErrorKind, FromRedisValue, RedisResult, Value};

    let content: &[u8] = b"\x01\x02\x03\x04";
    let content_vec: Vec<u8> = Vec::from(content);
    let content_bytes = Bytes::from_static(content);

    let v: RedisResult<Bytes> = FromRedisValue::from_redis_value(&Value::BulkString(content_vec));
    assert_eq!(v, Ok(content_bytes));

    let v: RedisResult<Bytes> =
        FromRedisValue::from_redis_value(&Value::SimpleString("garbage".into()));
    assert_eq!(v.unwrap_err().kind(), ErrorKind::TypeError);

    let v: RedisResult<Bytes> = FromRedisValue::from_redis_value(&Value::Okay);
    assert_eq!(v.unwrap_err().kind(), ErrorKind::TypeError);

    let v: RedisResult<Bytes> = FromRedisValue::from_redis_value(&Value::Nil);
    assert_eq!(v.unwrap_err().kind(), ErrorKind::TypeError);

    let v: RedisResult<Bytes> = FromRedisValue::from_redis_value(&Value::Int(0));
    assert_eq!(v.unwrap_err().kind(), ErrorKind::TypeError);

    let v: RedisResult<Bytes> = FromRedisValue::from_redis_value(&Value::Int(42));
    assert_eq!(v.unwrap_err().kind(), ErrorKind::TypeError);
}

#[test]
fn test_cstring() {
    use redis::{ErrorKind, FromRedisValue, RedisResult, Value};
    use std::ffi::CString;

    let content: &[u8] = b"\x01\x02\x03\x04";
    let content_vec: Vec<u8> = Vec::from(content);

    let v: RedisResult<CString> = FromRedisValue::from_redis_value(&Value::BulkString(content_vec));
    assert_eq!(v, Ok(CString::new(content).unwrap()));

    let v: RedisResult<CString> =
        FromRedisValue::from_redis_value(&Value::SimpleString("garbage".into()));
    assert_eq!(v, Ok(CString::new("garbage").unwrap()));

    let v: RedisResult<CString> = FromRedisValue::from_redis_value(&Value::Okay);
    assert_eq!(v, Ok(CString::new("OK").unwrap()));

    let v: RedisResult<CString> =
        FromRedisValue::from_redis_value(&Value::SimpleString("gar\0bage".into()));
    assert_eq!(v.unwrap_err().kind(), ErrorKind::TypeError);

    let v: RedisResult<CString> = FromRedisValue::from_redis_value(&Value::Nil);
    assert_eq!(v.unwrap_err().kind(), ErrorKind::TypeError);

    let v: RedisResult<CString> = FromRedisValue::from_redis_value(&Value::Int(0));
    assert_eq!(v.unwrap_err().kind(), ErrorKind::TypeError);

    let v: RedisResult<CString> = FromRedisValue::from_redis_value(&Value::Int(42));
    assert_eq!(v.unwrap_err().kind(), ErrorKind::TypeError);
}

#[test]
fn test_types_to_redis_args() {
    use redis::ToRedisArgs;
    use std::collections::BTreeMap;
    use std::collections::BTreeSet;
    use std::collections::HashMap;
    use std::collections::HashSet;

    assert!(!5i32.to_redis_args().is_empty());
    assert!(!"abc".to_redis_args().is_empty());
    assert!(!"abc".to_redis_args().is_empty());
    assert!(!String::from("x").to_redis_args().is_empty());

    assert!(![5, 4]
        .iter()
        .cloned()
        .collect::<HashSet<_>>()
        .to_redis_args()
        .is_empty());

    assert!(![5, 4]
        .iter()
        .cloned()
        .collect::<BTreeSet<_>>()
        .to_redis_args()
        .is_empty());

    // this can be used on something HMSET
    assert!(![("a", 5), ("b", 6), ("C", 7)]
        .iter()
        .cloned()
        .collect::<BTreeMap<_, _>>()
        .to_redis_args()
        .is_empty());

    // this can also be used on something HMSET
    assert!(![("d", 8), ("e", 9), ("f", 10)]
        .iter()
        .cloned()
        .collect::<HashMap<_, _>>()
        .to_redis_args()
        .is_empty());
}

#[test]
fn test_attributes() {
    use redis::{parse_redis_value, FromRedisValue, Value};
    let bytes: &[u8] = b"*3\r\n:1\r\n:2\r\n|1\r\n+ttl\r\n:3600\r\n:3\r\n";
    let val = parse_redis_value(bytes).unwrap();
    {
        // The case user doesn't expect attributes from server
        let x: Vec<i32> = redis::FromRedisValue::from_redis_value(&val).unwrap();
        assert_eq!(x, vec![1, 2, 3]);
    }
    {
        // The case user wants raw value from server
        let x: Value = FromRedisValue::from_redis_value(&val).unwrap();
        assert_eq!(
            x,
            Value::Array(vec![
                Value::Int(1),
                Value::Int(2),
                Value::Attribute {
                    data: Box::new(Value::Int(3)),
                    attributes: vec![(Value::SimpleString("ttl".to_string()), Value::Int(3600))]
                }
            ])
        )
    }
}<|MERGE_RESOLUTION|>--- conflicted
+++ resolved
@@ -75,24 +75,14 @@
 
     let content: &[u8] = b"\x01\x02\x03\x04";
     let content_vec: Vec<u8> = Vec::from(content);
-<<<<<<< HEAD
-    let v = FromRedisValue::from_redis_value(&Value::BulkString(content_vec.clone()));
-=======
-    let v = FromRedisValue::from_redis_value(&Value::Data(content_vec.clone()));
->>>>>>> 54eb0a1a
+    let v = FromRedisValue::from_redis_value(&Value::BulkString(content_vec.clone()));
     assert_eq!(v, Ok(content_vec));
 
     let content: &[u8] = b"1";
     let content_vec: Vec<u8> = Vec::from(content);
-<<<<<<< HEAD
     let v = FromRedisValue::from_redis_value(&Value::BulkString(content_vec.clone()));
     assert_eq!(v, Ok(vec![b'1']));
     let v = FromRedisValue::from_redis_value(&Value::BulkString(content_vec));
-=======
-    let v = FromRedisValue::from_redis_value(&Value::Data(content_vec.clone()));
-    assert_eq!(v, Ok(vec![b'1']));
-    let v = FromRedisValue::from_redis_value(&Value::Data(content_vec));
->>>>>>> 54eb0a1a
     assert_eq!(v, Ok(vec![1_u16]));
 }
 
@@ -100,53 +90,30 @@
 fn test_box_slice() {
     use redis::{FromRedisValue, Value};
 
-<<<<<<< HEAD
     let v = FromRedisValue::from_redis_value(&Value::Array(vec![
         Value::BulkString("1".into()),
         Value::BulkString("2".into()),
         Value::BulkString("3".into()),
-=======
-    let v = FromRedisValue::from_redis_value(&Value::Bulk(vec![
-        Value::Data("1".into()),
-        Value::Data("2".into()),
-        Value::Data("3".into()),
->>>>>>> 54eb0a1a
     ]));
     assert_eq!(v, Ok(vec![1i32, 2, 3].into_boxed_slice()));
 
     let content: &[u8] = b"\x01\x02\x03\x04";
     let content_vec: Vec<u8> = Vec::from(content);
-<<<<<<< HEAD
-    let v = FromRedisValue::from_redis_value(&Value::BulkString(content_vec.clone()));
-=======
-    let v = FromRedisValue::from_redis_value(&Value::Data(content_vec.clone()));
->>>>>>> 54eb0a1a
+    let v = FromRedisValue::from_redis_value(&Value::BulkString(content_vec.clone()));
     assert_eq!(v, Ok(content_vec.into_boxed_slice()));
 
     let content: &[u8] = b"1";
     let content_vec: Vec<u8> = Vec::from(content);
-<<<<<<< HEAD
     let v = FromRedisValue::from_redis_value(&Value::BulkString(content_vec.clone()));
     assert_eq!(v, Ok(vec![b'1'].into_boxed_slice()));
     let v = FromRedisValue::from_redis_value(&Value::BulkString(content_vec));
-=======
-    let v = FromRedisValue::from_redis_value(&Value::Data(content_vec.clone()));
-    assert_eq!(v, Ok(vec![b'1'].into_boxed_slice()));
-    let v = FromRedisValue::from_redis_value(&Value::Data(content_vec));
->>>>>>> 54eb0a1a
     assert_eq!(v, Ok(vec![1_u16].into_boxed_slice()));
 
     assert_eq!(
         Box::<[i32]>::from_redis_value(
-<<<<<<< HEAD
             &Value::BulkString("just a string".into())
         ).unwrap_err().to_string(),
         "Response was of incompatible type - TypeError: \"Conversion to alloc::boxed::Box<[i32]> failed.\" (response was bulk-string('\"just a string\"'))",
-=======
-            &Value::Data("just a string".into())
-        ).unwrap_err().to_string(),
-        "Response was of incompatible type - TypeError: \"Conversion to alloc::boxed::Box<[i32]> failed.\" (response was string-data('\"just a string\"'))",
->>>>>>> 54eb0a1a
     );
 }
 
@@ -155,53 +122,30 @@
     use redis::{FromRedisValue, Value};
     use std::sync::Arc;
 
-<<<<<<< HEAD
     let v = FromRedisValue::from_redis_value(&Value::Array(vec![
         Value::BulkString("1".into()),
         Value::BulkString("2".into()),
         Value::BulkString("3".into()),
-=======
-    let v = FromRedisValue::from_redis_value(&Value::Bulk(vec![
-        Value::Data("1".into()),
-        Value::Data("2".into()),
-        Value::Data("3".into()),
->>>>>>> 54eb0a1a
     ]));
     assert_eq!(v, Ok(Arc::from(vec![1i32, 2, 3])));
 
     let content: &[u8] = b"\x01\x02\x03\x04";
     let content_vec: Vec<u8> = Vec::from(content);
-<<<<<<< HEAD
-    let v = FromRedisValue::from_redis_value(&Value::BulkString(content_vec.clone()));
-=======
-    let v = FromRedisValue::from_redis_value(&Value::Data(content_vec.clone()));
->>>>>>> 54eb0a1a
+    let v = FromRedisValue::from_redis_value(&Value::BulkString(content_vec.clone()));
     assert_eq!(v, Ok(Arc::from(content_vec)));
 
     let content: &[u8] = b"1";
     let content_vec: Vec<u8> = Vec::from(content);
-<<<<<<< HEAD
     let v = FromRedisValue::from_redis_value(&Value::BulkString(content_vec.clone()));
     assert_eq!(v, Ok(Arc::from(vec![b'1'])));
     let v = FromRedisValue::from_redis_value(&Value::BulkString(content_vec));
-=======
-    let v = FromRedisValue::from_redis_value(&Value::Data(content_vec.clone()));
-    assert_eq!(v, Ok(Arc::from(vec![b'1'])));
-    let v = FromRedisValue::from_redis_value(&Value::Data(content_vec));
->>>>>>> 54eb0a1a
     assert_eq!(v, Ok(Arc::from(vec![1_u16])));
 
     assert_eq!(
         Arc::<[i32]>::from_redis_value(
-<<<<<<< HEAD
             &Value::BulkString("just a string".into())
         ).unwrap_err().to_string(),
         "Response was of incompatible type - TypeError: \"Conversion to alloc::sync::Arc<[i32]> failed.\" (response was bulk-string('\"just a string\"'))",
-=======
-            &Value::Data("just a string".into())
-        ).unwrap_err().to_string(),
-        "Response was of incompatible type - TypeError: \"Conversion to alloc::sync::Arc<[i32]> failed.\" (response was string-data('\"just a string\"'))",
->>>>>>> 54eb0a1a
     );
 }
 
@@ -296,7 +240,7 @@
     assert_eq!(v, Ok(e));
 
     let v: Result<Hm, _> =
-        FromRedisValue::from_redis_value(&Value::Bulk(vec![Value::Data("a".into())]));
+        FromRedisValue::from_redis_value(&Value::Array(vec![Value::BulkString("a".into())]));
     assert_eq!(v.unwrap_err().kind(), ErrorKind::TypeError);
 }
 

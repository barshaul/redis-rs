--- conflicted
+++ resolved
@@ -27,13 +27,9 @@
 tokio-uds = { version = "0.2" }
 
 [dev-dependencies]
-<<<<<<< HEAD
-rand = "0.3"
+rand = "0.4"
 net2 = "0.2"
 assert_approx_eq = "1.0"
-=======
-rand = "0.4"
-net2 = "0.2"
 fnv = "1.0.5"
 criterion = "0.2"
 partial-io = { version = "0.3", features = ["tokio", "quickcheck"] }
@@ -42,5 +38,4 @@
 
 [[bench]]
 name = "bench_basic"
-harness = false
->>>>>>> 9d0993e6
+harness = false